--- conflicted
+++ resolved
@@ -369,8 +369,6 @@
         self.assertIs(logger[0], serializers.success)
 
 
-<<<<<<< HEAD
-=======
     def test_failureFinishSerializer(self):
         """
         L{Action.finish} with an exception passes the failure
@@ -388,7 +386,6 @@
         self.assertIs(logger[0], serializers.failure)
 
 
->>>>>>> fa585851
     def test_startFieldsNotInFinish(self):
         """
         L{Action.finish} logs a message without the fields from
@@ -494,8 +491,6 @@
         action = Action(MemoryLogger(), "uuid", "/1/", "sys:me")
         self.assertEqual([action._incrementMessageCounter() for i in range(5)],
                          list(range(5)))
-<<<<<<< HEAD
-=======
 
 
     def test_multipleFinishCalls(self):
@@ -511,7 +506,6 @@
             act.finish()
         # Only initial finish message is logged:
         self.assertEqual(len(logger.messages), 1)
->>>>>>> fa585851
 
 
 
