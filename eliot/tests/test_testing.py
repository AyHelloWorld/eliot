"""
Tests for L{eliot.testing}.
"""

from __future__ import unicode_literals

from unittest import SkipTest, TestResult, TestCase

from ..testing import (
    issuperset, assertContainsFields, LoggedAction, LoggedMessage,
    validateLogging, UnflushedTracebacks, assertHasMessage, assertHasAction,
    validate_logging, capture_logging,
    )
from .._output import MemoryLogger
from .._action import startAction
from .._message import Message
from .._validation import ActionType, MessageType, ValidationError, Field
from .._traceback import writeTraceback
from .. import add_destination, remove_destination, _output


class IsSuperSetTests(TestCase):
    """
    Tests for L{issuperset}.
    """
    def test_equal(self):
        """
        Equal dictionaries are supersets of each other.
        """
        a = {"a": 1}
        b = a.copy()
        self.assertTrue(issuperset(a, b))


    def test_additionalIsSuperSet(self):
        """
        If C{A} is C{B} plus some extra entries, C{A} is superset of C{B}.
        """
        a = {"a": 1, "b": 2, "c": 3}
        b = {"a": 1, "c": 3}
        self.assertTrue(issuperset(a, b))


    def test_missingIsNotSuperSet(self):
        """
        If C{A} is C{B} minus some entries, C{A} is not a superset of C{B}.
        """
        a = {"a": 1, "c": 3}
        b = {"a": 1, "b": 2, "c": 3}
        self.assertFalse(issuperset(a, b))



class LoggedActionTests(TestCase):
    """
    Tests for L{LoggedAction}.
    """
    def test_values(self):
        """
        The values given to the L{LoggedAction} constructor are stored on it.
        """
        d1 = {'x': 1}
        d2 = {'y': 2}
        root = LoggedAction(d1, d2, [])
        self.assertEqual((root.startMessage, root.endMessage), (d1, d2))


    def fromMessagesIndex(self, messages, index):
        """
        Call L{LoggedAction.fromMessages} using action specified by index in
        a list of message dictionaries.

        @param messages: A C{list} of message dictionaries.

        @param index: Index to the logger's messages.

        @return: Result of L{LoggedAction.fromMessages}.
        """
        uuid = messages[index]["task_uuid"]
        level = messages[index]["task_level"]
        return LoggedAction.fromMessages(uuid, level, messages)


    def test_fromMessagesCreatesLoggedAction(self):
        """
        L{LoggedAction.fromMessages} returns a L{LoggedAction}.
        """
        logger = MemoryLogger()
        with startAction(logger, "test"):
            pass
        logged = self.fromMessagesIndex(logger.messages, 0)
        self.assertIsInstance(logged, LoggedAction)


    def test_fromMessagesStartAndSuccessfulFinish(self):
        """
        L{LoggedAction.fromMessages} finds the start and successful finish
        messages of an action and stores them in the result.
        """
        logger = MemoryLogger()
        Message.new(x=1).write(logger)
        with startAction(logger, "test"):
            Message.new(x=1).write(logger)
        # Now we should have x message, start action message, another x message
        # and finally finish message.
        logged = self.fromMessagesIndex(logger.messages, 1)
        self.assertEqual((logged.startMessage, logged.endMessage),
                         (logger.messages[1], logger.messages[3]))


    def test_fromMessagesStartAndErrorFinish(self):
        """
        L{LoggedAction.fromMessages} finds the start and successful finish
        messages of an action and stores them in the result.
        """
        logger = MemoryLogger()
        try:
            with startAction(logger, "test"):
                raise KeyError()
        except KeyError:
            pass
        logged = self.fromMessagesIndex(logger.messages, 0)
        self.assertEqual((logged.startMessage, logged.endMessage),
                         (logger.messages[0], logger.messages[1]))


    def test_fromMessagesStartNotFound(self):
        """
        L{LoggedAction.fromMessages} raises a L{ValueError} if a start message
        is not found.
        """
        logger = MemoryLogger()
        with startAction(logger, "test"):
            pass
        self.assertRaises(ValueError,
                          self.fromMessagesIndex, logger.messages[1:], 0)


    def test_fromMessagesFinishNotFound(self):
        """
        L{LoggedAction.fromMessages} raises a L{ValueError} if a finish message
        is not found.
        """
        logger = MemoryLogger()
        with startAction(logger, "test"):
            pass
        self.assertRaises(ValueError,
                          self.fromMessagesIndex, logger.messages[:1], 0)


    def test_fromMessagesAddsChildMessages(self):
        """
        L{LoggedAction.fromMessages} adds direct child messages to the
        constructed L{LoggedAction}.
        """
        logger = MemoryLogger()
        # index 0:
        Message.new(x=1).write(logger)
        # index 1 - start action
        with startAction(logger, "test"):
            # index 2
            Message.new(x=2).write(logger)
            # index 3
            Message.new(x=3).write(logger)
        # index 4 - end action
        # index 5
        Message.new(x=4).write(logger)
        logged = self.fromMessagesIndex(logger.messages, 1)

        expectedChildren = [LoggedMessage(logger.messages[2]),
                            LoggedMessage(logger.messages[3])]
        self.assertEqual(logged.children, expectedChildren)


    def test_fromMessagesAddsChildActions(self):
        """
        L{LoggedAction.fromMessages} recursively adds direct child actions to
        the constructed L{LoggedAction}.
        """
        logger = MemoryLogger()
        # index 0
        with startAction(logger, "test"):
            # index 1:
            with startAction(logger, "test"):
                # index 2
                Message.new(x=2).write(logger)
            # index 3 - end action
        # index 4 - end action
        logged = self.fromMessagesIndex(logger.messages, 0)

        self.assertEqual(logged.children[0],
                         self.fromMessagesIndex(logger.messages, 1))


    def test_ofType(self):
        """
        L{LoggedAction.ofType} returns a list of L{LoggedAction} created by the
        specified L{ActionType}.
        """
        ACTION = ActionType("myaction", [], [], "An action!")
        logger = MemoryLogger()
        # index 0
        with startAction(logger, "test"):
            # index 1:
            with ACTION(logger):
                # index 2
                Message.new(x=2).write(logger)
            # index 3 - end action
        # index 4 - end action
        # index 5
        with ACTION(logger):
            pass
        # index 6 - end action
        logged = LoggedAction.ofType(logger.messages, ACTION)
        self.assertEqual(logged, [self.fromMessagesIndex(logger.messages, 1),
                                  self.fromMessagesIndex(logger.messages, 5)])


    def test_ofTypeNotFound(self):
        """
        L{LoggedAction.ofType} returns an empty list if actions of the given
        type cannot be found.
        """
        ACTION = ActionType("myaction", [], [], "An action!")
        logger = MemoryLogger()
        self.assertEqual(LoggedAction.ofType(logger.messages, ACTION), [])


    def test_descendants(self):
        """
        L{LoggedAction.descendants} returns all descendants of the
        L{LoggedAction}.
        """
        ACTION = ActionType("myaction", [], [], "An action!")
        logger = MemoryLogger()
        # index 0
        with ACTION(logger):
            # index 1:
            with startAction(logger, "test"):
                # index 2
                Message.new(x=2).write(logger)
            # index 3 - end action
            # index 4
            Message.new(x=2).write(logger)
        # index 5 - end action

        loggedAction = LoggedAction.ofType(logger.messages, ACTION)[0]
        self.assertEqual(list(loggedAction.descendants()),
                         [self.fromMessagesIndex(logger.messages, 1),
                          LoggedMessage(logger.messages[2]),
                          LoggedMessage(logger.messages[4])])


    def test_succeeded(self):
        """
        If the action succeeded, L{LoggedAction.succeeded} will be true.
        """
        logger = MemoryLogger()
        with startAction(logger, "test"):
            pass
        logged = self.fromMessagesIndex(logger.messages, 0)
        self.assertTrue(logged.succeeded)


    def test_notSucceeded(self):
        """
        If the action failed, L{LoggedAction.succeeded} will be false.
        """
        logger = MemoryLogger()
        try:
            with startAction(logger, "test"):
                raise KeyError()
        except KeyError:
            pass
        logged = self.fromMessagesIndex(logger.messages, 0)
        self.assertFalse(logged.succeeded)



class LoggedMessageTest(TestCase):
    """
    Tests for L{LoggedMessage}.
    """
    def test_values(self):
        """
        The values given to the L{LoggedMessage} constructor are stored on it.
        """
        message = {'x': 1}
        logged = LoggedMessage(message)
        self.assertEqual(logged.message, message)


    def test_ofType(self):
        """
        L{LoggedMessage.ofType} returns a list of L{LoggedMessage} created by the
        specified L{MessageType}.
        """
        MESSAGE = MessageType("mymessage", [], "A message!")
        logger = MemoryLogger()
        # index 0
        MESSAGE().write(logger)
        # index 1
        Message.new(x=2).write(logger)
        # index 2
        MESSAGE().write(logger)
        logged = LoggedMessage.ofType(logger.messages, MESSAGE)
        self.assertEqual(logged, [LoggedMessage(logger.messages[0]),
                                  LoggedMessage(logger.messages[2])])


    def test_ofTypeNotFound(self):
        """
        L{LoggedMessage.ofType} returns an empty list if messages of the given
        type cannot be found.
        """
        MESSAGE = MessageType("mymessage", [], "A message!")
        logger = MemoryLogger()
        self.assertEqual(LoggedMessage.ofType(logger.messages, MESSAGE), [])



class AssertContainsFields(TestCase):
    """
    Tests for L{assertContainsFields}.
    """
    class ContainsTest(TestCase):
        """
        A test case that uses L{assertContainsFields}.
        """
        def __init__(self, message, expectedFields):
            TestCase.__init__(self)
            self.message = message
            self.expectedFields = expectedFields

        def runTest(self):
            assertContainsFields(self, self.message, self.expectedFields)


    def test_equal(self):
        """
        Equal dictionaries contain each other.
        """
        message = {"a": 1}
        expected = message.copy()
        test = self.ContainsTest(message, expected)
        # No exception raised:
        test.debug()


    def test_additionalIsSuperSet(self):
        """
        If C{A} is C{B} plus some extra entries, C{A} contains the fields in
        C{B}.
        """
        message = {"a": 1, "b": 2, "c": 3}
        expected = {"a": 1, "c": 3}
        test = self.ContainsTest(message, expected)
        # No exception raised:
        test.debug()


    def test_missingFields(self):
        """
        If C{A} is C{B} minus some entries, C{A} does not contain the fields in
        C{B}.
        """
        message = {"a": 1, "c": 3}
        expected = {"a": 1, "b": 2, "c": 3}
        test = self.ContainsTest(message, expected)
        self.assertRaises(AssertionError, test.debug)


    def test_differentValues(self):
        """
        If C{A} has a different value for a specific field than C{B}, C{A} does
        not contain the fields in C{B}.
        """
        message = {"a": 1, "c": 3}
        expected = {"a": 1, "c": 2}
        test = self.ContainsTest(message, expected)
        self.assertRaises(AssertionError, test.debug)



class ValidateLoggingTestsMixin(object):
    """
    Tests for L{validateLogging} and L{capture_logging}.
    """
    validate = None

    def test_decoratedFunctionCalledWithMemoryLogger(self):
        """
        The underlying function decorated with L{validateLogging} is called with
        a L{MemoryLogger} instance in addition to any other arguments if the
        wrapper is called.
        """
        result = []
        class MyTest(TestCase):
            @self.validate(None)
            def test_foo(this, logger):
                result.append((this, logger.__class__))

        theTest = MyTest("test_foo")
        theTest.run()
        self.assertEqual(result, [(theTest, MemoryLogger)])


    def test_newMemoryLogger(self):
        """
        The underlying function decorated with L{validateLogging} is called with
        a new L{MemoryLogger} every time the wrapper is called.
        """
        result = []
        class MyTest(TestCase):
            @self.validate(None)
            def test_foo(this, logger):
                result.append(logger)

        theTest = MyTest("test_foo")
        theTest.run()
        theTest.run()
        self.assertIsNot(result[0], result[1])


    def test_returns(self):
        """
        The result of the underlying function is returned by wrapper when called.
        """
        class MyTest(TestCase):
            @self.validate(None)
            def test_foo(self, logger):
                return 123
        self.assertEqual(MyTest("test_foo").test_foo(), 123)


    def test_raises(self):
        """
        The exception raised by the underlying function is passed through by the
        wrapper when called.
        """
        exc = Exception()
        class MyTest(TestCase):
            @self.validate(None)
            def test_foo(self, logger):
                raise exc

        raised = None
        try:
            MyTest("test_foo").debug()
        except Exception as e:
            raised = e
        self.assertIs(exc, raised)


    def test_name(self):
        """
        The wrapper has the same name as the wrapped function.
        """
        class MyTest(TestCase):
            @self.validate(None)
            def test_foo(self, logger):
                pass
        self.assertEqual(MyTest.test_foo.__name__, "test_foo")


    def test_addCleanupValidate(self):
        """
        When a test method is decorated with L{validateLogging} it has
        L{MemoryLogger.validate} registered as a test cleanup.
        """
        MESSAGE = MessageType("mymessage", [], "A message")

        class MyTest(TestCase):
            @self.validate(None)
            def runTest(self, logger):
                self.logger = logger
                logger.write({"message_type": "wrongmessage"},
                             MESSAGE._serializer)
        test = MyTest()
        self.assertRaises(ValidationError, test.debug)
        self.assertEqual(list(test.logger.messages[0].keys()), ["message_type"])


    def test_addCleanupTracebacks(self):
        """
        When a test method is decorated with L{validateLogging} it has has a
        check unflushed tracebacks in the L{MemoryLogger} registered as a
        test cleanup.
        """
        class MyTest(TestCase):
            @self.validate(None)
            def runTest(self, logger):
                try:
                    1 / 0
                except ZeroDivisionError:
                    writeTraceback(logger)
        test = MyTest()
        self.assertRaises(UnflushedTracebacks, test.debug)


    def test_assertion(self):
        """
        If a callable is passed to L{validateLogging}, it is called with the
        L{TestCase} instance and the L{MemoryLogger} passed to the test
        method.
        """
        result = []

        class MyTest(TestCase):
            def assertLogging(self, logger):
                result.append((self, logger))

            @self.validate(assertLogging)
            def runTest(self, logger):
                self.logger = logger

        test = MyTest()
        test.run()
        self.assertEqual(result, [(test, test.logger)])


    def test_assertionArguments(self):
        """
        If a callable together with additional arguments and keyword arguments are
        passed to L{validateLogging}, the callable is called with the additional
        args and kwargs.
        """
        result = []

        class MyTest(TestCase):
            def assertLogging(self, logger, x, y):
                result.append((self, logger, x, y))

            @self.validate(assertLogging, 1, y=2)
            def runTest(self, logger):
                self.logger = logger

        test = MyTest()
        test.run()
        self.assertEqual(result, [(test, test.logger, 1, 2)])


    def test_assertionAfterTest(self):
        """
        If a callable is passed to L{validateLogging}, it is called with the
        after the main test code has run, allowing it to make assertions
        about log messages from the test.
        """
        class MyTest(TestCase):
            def assertLogging(self, logger):
                self.result.append(2)

            @self.validate(assertLogging)
            def runTest(self, logger):
                self.result = [1]

        test = MyTest()
        test.run()
        self.assertEqual(test.result, [1, 2])


    def test_assertionBeforeTracebackCleanup(self):
        """
        If a callable is passed to L{validateLogging}, it is called with the
        before the check for unflushed tracebacks, allowing it to flush
        traceback log messages.
        """
        class MyTest(TestCase):
            def assertLogging(self, logger):
                logger.flushTracebacks(ZeroDivisionError)
                self.flushed = True

            @self.validate(assertLogging)
            def runTest(self, logger):
                self.flushed = False
                try:
                    1 / 0
                except ZeroDivisionError:
                    writeTraceback(logger)
        test = MyTest()
        test.run()
        self.assertTrue(test.flushed)


<<<<<<< HEAD
class ValidateLoggingTests(ValidateLoggingTestsMixin, TestCase):
    """
    Tests for L{validate_logging}.
    """
    validate = staticmethod(validate_logging)


class CaptureLoggingTests(ValidateLoggingTestsMixin, TestCase):
    """
    Tests for L{capture_logging}.
    """
    validate = staticmethod(capture_logging)


    def setUp(self):
        # Since we're not always calling the test method via the TestCase
        # infrastructure, sometimes cleanup methods are not called. This
        # means the original default logger is not restored. So we do so
        # manually. If the issue is a bug in capture_logging itself the
        # tests below will catch that.
        original_logger = _output._DEFAULT_LOGGER

        def cleanup():
            _output._DEFAULT_LOGGER = original_logger
        self.addCleanup(cleanup)


    def test_default_logger(self):
        """
        L{capture_logging} captures messages from logging that
        doesn't specify a L{Logger}.
        """
        class MyTest(TestCase):
            @capture_logging(None)
            def runTest(self, logger):
                Message.new(some_key=1234).write()
                self.logger = logger

        test = MyTest()
        test.run()
        self.assertEqual(test.logger.messages[0][u"some_key"], 1234)


    def test_global_cleanup(self):
        """
        After the function wrapped with L{capture_logging} finishes,
        logging that doesn't specify a logger is logged normally.
        """
        class MyTest(TestCase):
            @capture_logging(None)
            def runTest(self, logger):
                pass
        test = MyTest()
        test.run()
        messages = []
        add_destination(messages.append)
        self.addCleanup(remove_destination, messages.append)
        Message.new(some_key=1234).write()
        self.assertEqual(messages[0][u"some_key"], 1234)


    def test_global_cleanup_exception(self):
        """
        If the function wrapped with L{capture_logging} throws an exception,
        logging that doesn't specify a logger is logged normally.
        """
        class MyTest(TestCase):
            @capture_logging(None)
            def runTest(self, logger):
                raise RuntimeError()
        test = MyTest()
        test.run()
        messages = []
        add_destination(messages.append)
        self.addCleanup(remove_destination, messages.append)
        Message.new(some_key=1234).write()
        self.assertEqual(messages[0][u"some_key"], 1234)
=======
    def test_validationNotRunForSkip(self):
        """
        If the decorated test raises L{SkipTest} then the logging validation is
        also skipped.
        """
        class MyTest(TestCase):
            recorded = False

            def record(self, logger):
                self.recorded = True

            @validateLogging(record)
            def runTest(self, logger):
                raise SkipTest("Do not run this test.")

        test = MyTest()
        result = TestResult()
        test.run(result)

        # Verify that the validation function did not run and that the test was
        # nevertheless marked as a skip with the correct reason.
        self.assertEqual(
            (test.recorded, result.skipped, result.errors, result.failures),
            (False, [(test, "Do not run this test.")], [], [])
        )


    def test_unflushedTracebacksDontFailForSkip(self):
        """
        If the decorated test raises L{SkipTest} then the unflushed traceback
        checking normally implied by L{validateLogging} is also skipped.
        """
        class MyTest(TestCase):

            @validateLogging(lambda self, logger: None)
            def runTest(self, logger):
                try:
                    1 / 0
                except:
                    writeTraceback(logger)
                raise SkipTest("Do not run this test.")

        test = MyTest()
        result = TestResult()
        test.run(result)

        # Verify that there was only a skip, no additional errors or failures
        # reported.
        self.assertEqual(
            (1, [], []),
            (len(result.skipped), result.errors, result.failures)
        )
>>>>>>> acc20b6c



MESSAGE1 = MessageType("message1", [Field.forTypes("x", [int], "A number")],
                       "A message for testing.")
MESSAGE2 = MessageType("message2", [], "A message for testing.")


class AssertHasMessageTests(TestCase):
    """
    Tests for L{assertHasMessage}.
    """
    class UnitTest(TestCase):
        """
        Test case that can be instantiated.
        """
        def runTest(self):
            pass


    def test_failIfNoMessagesOfType(self):
        """
        L{assertHasMessage} raises L{AssertionError} if the given L{MemoryLogger}
        has no messages of the given L{MessageType}.
        """
        test = self.UnitTest()
        logger = MemoryLogger()
        MESSAGE1(x=123).write(logger)
        self.assertRaises(AssertionError,
                          assertHasMessage, test, logger, MESSAGE2)


    def test_returnsIfMessagesOfType(self):
        """
        L{assertHasMessage} returns the first message of the given L{MessageType}.
        """
        test = self.UnitTest()
        logger = MemoryLogger()
        MESSAGE1(x=123).write(logger)
        self.assertEqual(assertHasMessage(test, logger, MESSAGE1),
                         LoggedMessage.ofType(logger.messages, MESSAGE1)[0])


    def test_failIfNotSubset(self):
        """
        L{assertHasMessage} raises L{AssertionError} if the found message doesn't
        contain the given fields.
        """
        test = self.UnitTest()
        logger = MemoryLogger()
        MESSAGE1(x=123).write(logger)
        self.assertRaises(AssertionError,
                          assertHasMessage, test, logger, MESSAGE1, {"x": 24})


    def test_returnsIfSubset(self):
        """
        L{assertHasMessage} returns the first message of the given L{MessageType} if
        it contains the given fields.
        """
        test = self.UnitTest()
        logger = MemoryLogger()
        MESSAGE1(x=123).write(logger)
        self.assertEqual(assertHasMessage(test, logger, MESSAGE1, {"x": 123}),
                         LoggedMessage.ofType(logger.messages, MESSAGE1)[0])


ACTION1 = ActionType("action1", [Field.forTypes("x", [int], "A number")],
                     [Field.forTypes("result", [int], "A number")],
                     "A action for testing.")
ACTION2 = ActionType("action2", [], [], "A action for testing.")


class AssertHasActionTests(TestCase):
    """
    Tests for L{assertHasAction}.
    """
    class UnitTest(TestCase):
        """
        Test case that can be instantiated.
        """
        def runTest(self):
            pass


    def test_failIfNoActionsOfType(self):
        """
        L{assertHasAction} raises L{AssertionError} if the given L{MemoryLogger}
        has no actions of the given L{ActionType}.
        """
        test = self.UnitTest()
        logger = MemoryLogger()
        with ACTION1(logger, x=123): pass
        self.assertRaises(AssertionError,
                          assertHasAction, test, logger, ACTION2, True)


    def test_failIfWrongSuccessStatus(self):
        """
        L{assertHasAction} raises L{AssertionError} if the given success status does
        not match that of the found actions.
        """
        test = self.UnitTest()
        logger = MemoryLogger()
        with ACTION1(logger, x=123): pass
        try:
            with ACTION2(logger):
                1/0
        except ZeroDivisionError:
            pass
        self.assertRaises(AssertionError,
                          assertHasAction, test, logger, ACTION1, False)
        self.assertRaises(AssertionError,
                          assertHasAction, test, logger, ACTION2, True)


    def test_returnsIfMessagesOfType(self):
        """
        A successful L{assertHasAction} returns the first message of the given
        L{ActionType}.
        """
        test = self.UnitTest()
        logger = MemoryLogger()
        with ACTION1(logger, x=123): pass
        self.assertEqual(assertHasAction(test, logger, ACTION1, True),
                         LoggedAction.ofType(logger.messages, ACTION1)[0])


    def test_failIfNotStartSubset(self):
        """
        L{assertHasAction} raises L{AssertionError} if the found action doesn't
        contain the given start fields.
        """
        test = self.UnitTest()
        logger = MemoryLogger()
        with ACTION1(logger, x=123): pass
        self.assertRaises(AssertionError,
                          assertHasAction, test, logger, ACTION1, True, {"x": 24})


    def test_failIfNotEndSubset(self):
        """
        L{assertHasAction} raises L{AssertionError} if the found action doesn't
        contain the given end fields.
        """
        test = self.UnitTest()
        logger = MemoryLogger()
        with ACTION1(logger, x=123) as act: act.addSuccessFields(result=5)
        self.assertRaises(AssertionError,
                          assertHasAction, test, logger, ACTION1, True,
                          startFields={"x": 123}, endFields={"result": 24})


    def test_returns(self):
        """
        A successful L{assertHasAction} returns the first message of the given
        L{ActionType} after doing all validation.
        """
        test = self.UnitTest()
        logger = MemoryLogger()
        with ACTION1(logger, x=123) as act: act.addSuccessFields(result=5)
        self.assertEqual(
            assertHasAction(test, logger, ACTION1, True,
                            {"x": 123}, {"result": 5}),
            LoggedAction.ofType(logger.messages, ACTION1)[0])



class PEP8Tests(TestCase):
    """
    Tests for PEP 8 method compatibility.
    """
    def test_LoggedAction_from_messages(self):
        """
        L{LoggedAction.from_messages} is the same as
        L{LoggedAction.fromMessages}.
        """
        self.assertEqual(LoggedAction.from_messages, LoggedAction.fromMessages)


    def test_LoggedAction_of_type(self):
        """
        L{LoggedAction.of_type} is the same as
        L{LoggedAction.ofType}.
        """
        self.assertEqual(LoggedAction.of_type, LoggedAction.ofType)


    def test_LoggedAction_end_message(self):
        """
        L{LoggedAction.end_message} is the same as L{LoggedAction.endMessage}.
        """
        action = LoggedAction({1: 2}, {3: 4}, [])
        self.assertEqual(action.end_message, action.endMessage)


    def test_LoggedAction_start_message(self):
        """
        L{LoggedAction.start_message} is the same as
        L{LoggedAction.startMessage}.
        """
        action = LoggedAction({1: 2}, {3: 4}, [])
        self.assertEqual(action.start_message, action.startMessage)


    def test_LoggedMessage_of_type(self):
        """
        L{LoggedMessage.of_type} is the same as
        L{LoggedMessage.ofType}.
        """
        self.assertEqual(LoggedMessage.of_type, LoggedMessage.ofType)


    def test_validate_logging(self):
        """
        L{validate_logging} is the same as L{validateLogging}.
        """
        self.assertEqual(validate_logging, validateLogging)

<|MERGE_RESOLUTION|>--- conflicted
+++ resolved
@@ -582,7 +582,6 @@
         self.assertTrue(test.flushed)
 
 
-<<<<<<< HEAD
 class ValidateLoggingTests(ValidateLoggingTestsMixin, TestCase):
     """
     Tests for L{validate_logging}.
@@ -660,7 +659,8 @@
         self.addCleanup(remove_destination, messages.append)
         Message.new(some_key=1234).write()
         self.assertEqual(messages[0][u"some_key"], 1234)
-=======
+
+
     def test_validationNotRunForSkip(self):
         """
         If the decorated test raises L{SkipTest} then the logging validation is
@@ -713,8 +713,6 @@
             (1, [], []),
             (len(result.skipped), result.errors, result.failures)
         )
->>>>>>> acc20b6c
-
 
 
 MESSAGE1 = MessageType("message1", [Field.forTypes("x", [int], "A number")],
@@ -931,5 +929,4 @@
         """
         L{validate_logging} is the same as L{validateLogging}.
         """
-        self.assertEqual(validate_logging, validateLogging)
-
+        self.assertEqual(validate_logging, validateLogging)