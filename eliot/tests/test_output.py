"""
Tests for L{eliot._output}.
"""

from __future__ import unicode_literals

from unittest import TestCase, skipIf

from six import PY3, text_type as unicode

from zope.interface.verify import verifyClass

from .._output import (
    MemoryLogger, ILogger, Destinations, Logger, json
    )
from .._validation import ValidationError, Field, _MessageSerializer
from .._traceback import writeTraceback
from ..testing import assertContainsFields


class MemoryLoggerTests(TestCase):
    """
    Tests for L{MemoryLogger}.
    """
    def test_interface(self):
        """
        L{MemoryLogger} implements L{ILogger}.
        """
        verifyClass(ILogger, MemoryLogger)


    def test_write(self):
        """
        Dictionaries written with L{MemoryLogger.write} are stored on a list.
        """
        logger = MemoryLogger()
        logger.write({'a': 'b'})
        logger.write({'c': 1})
        self.assertEqual(logger.messages, [{'a': 'b'}, {'c': 1}])
        logger.validate()


    def test_notStringFieldKeys(self):
        """
        Field keys must be unicode or bytes; if not L{MemoryLogger.validate}
        raises a C{TypeError}.
        """
        logger = MemoryLogger()
        logger.write({123: 'b'})
        self.assertRaises(TypeError, logger.validate)


    @skipIf(PY3, "Python 3 json module makes it impossible to use bytes as keys")
    def test_bytesFieldKeys(self):
        """
        Field keys can be bytes containing utf-8 encoded Unicode.
        """
        logger = MemoryLogger()
        logger.write({u'\u1234'.encode("utf-8"): 'b'})
        logger.validate()


    def test_bytesMustBeUTF8(self):
        """
        Field keys can be bytes, but only if they're UTF-8 encoded Unicode.
        """
        logger = MemoryLogger()
        logger.write({'\u1234'.encode("utf-16"): 'b'})
        self.assertRaises(UnicodeDecodeError, logger.validate)


    def test_serializer(self):
        """
        L{MemoryLogger.validate} calls the given serializer's C{validate()}
        method with the message.
        """
        class FakeValidator(list):
            def validate(self, message):
                self.append(message)
            def serialize(self, obj):
                return obj
        validator = FakeValidator()
        logger = MemoryLogger()
        message = {"message_type": "mymessage", "X": 1}
        logger.write(message, validator)
        self.assertEqual(validator, [])
        logger.validate()
        self.assertEqual(validator, [message])


    def test_failedValidation(self):
        """
        L{MemoryLogger.validate} will allow exceptions raised by the serializer
        to pass through.
        """
        serializer = _MessageSerializer(
            [Field.forValue("message_type", "mymessage", u"The type")])
        logger = MemoryLogger()
        logger.write({"message_type": "wrongtype"}, serializer)
        self.assertRaises(ValidationError, logger.validate)


    def test_JSON(self):
        """
        L{MemoryLogger.validate} will encode the output of serialization to JSON.
        """
        serializer = _MessageSerializer(
            [Field.forValue("message_type", "type", u"The type"),
             Field("foo", lambda value: object(), u"The type")])
        logger = MemoryLogger()
        logger.write({"message_type": "type",
                      "foo": "will become object()"}, serializer)
        self.assertRaises(TypeError, logger.validate)


    def test_serialize(self):
        """
        L{MemoryLogger.serialize} returns a list of serialized versions of the
        logged messages.
        """
        serializer = _MessageSerializer(
            [Field.forValue("message_type", "mymessage", "The type"),
             Field("length", len, "The length")])
        messages = [{"message_type": "mymessage", "length": "abc"},
                    {"message_type": "mymessage", "length": "abcd"}]
        logger = MemoryLogger()
        for message in messages:
            logger.write(message, serializer)
        self.assertEqual(logger.serialize(),
                         [{"message_type": "mymessage", "length": 3},
                          {"message_type": "mymessage", "length": 4}])


    def test_serializeCopies(self):
        """
        L{MemoryLogger.serialize} does not mutate the original logged messages.
        """
        serializer = _MessageSerializer(
            [Field.forValue("message_type", "mymessage", "The type"),
             Field("length", len, "The length")])
        message = {"message_type": "mymessage", "length": "abc"}
        logger = MemoryLogger()
        logger.write(message, serializer)
        logger.serialize()
        self.assertEqual(logger.messages[0]["length"], "abc")


    def writeTraceback(self, logger, exception):
        """
        Write an exception as a traceback to the logger.
        """
        try:
            raise exception
        except:
            writeTraceback(logger, "mytest")


    def test_tracebacksCauseTestFailure(self):
        """
        Logging a traceback to L{MemoryLogger} will add its exception to
        L{MemoryLogger.tracebackMessages}.
        """
        logger = MemoryLogger()
        exception = Exception()
        self.writeTraceback(logger, exception)
        self.assertEqual(logger.tracebackMessages[0]["reason"], exception)


    def test_flushTracebacksNoTestFailure(self):
        """
        Any tracebacks cleared by L{MemoryLogger.flushTracebacks} (as specified
        by exception type) are removed from
        L{MemoryLogger.tracebackMessages}.
        """
        logger = MemoryLogger()
        exception = RuntimeError()
        self.writeTraceback(logger, exception)
        logger.flushTracebacks(RuntimeError)
        self.assertEqual(logger.tracebackMessages, [])


    def test_flushTracebacksReturnsExceptions(self):
        """
        L{MemoryLogger.flushTracebacks} returns the traceback messages.
        """
        exceptions = [ZeroDivisionError(), ZeroDivisionError()]
        logger = MemoryLogger()
        logger.write({"x": 1})
        for exc in exceptions:
            self.writeTraceback(logger, exc)
        logger.write({"x": 1})
        flushed = logger.flushTracebacks(ZeroDivisionError)
        self.assertEqual(flushed, logger.messages[1:3])


    def test_flushTracebacksUnflushedTestFailure(self):
        """
        Any tracebacks uncleared by L{MemoryLogger.flushTracebacks} (because
        they are of a different type) are still listed in
        L{MemoryLogger.tracebackMessages}.
        """
        logger = MemoryLogger()
        exception = RuntimeError()
        self.writeTraceback(logger, exception)
        logger.flushTracebacks(KeyError)
        self.assertEqual(logger.tracebackMessages[0]["reason"], exception)


    def test_flushTracebacksUnflushedUnreturned(self):
        """
        Any tracebacks uncleared by L{MemoryLogger.flushTracebacks} (because they
        are of a different type) are not returned.
        """
        logger = MemoryLogger()
        exception = RuntimeError()
        self.writeTraceback(logger, exception)
        self.assertEqual(logger.flushTracebacks(KeyError), [])


    def test_reset(self):
        """
        L{MemoryLogger.reset} clears all logged messages and tracebacks.
        """
        logger = MemoryLogger()
        logger.write({"key": "value"}, None)
        logger.reset()
        self.assertEqual(
            (logger.messages, logger.serializers, logger.tracebackMessages),
            ([], [], []))



class BadDestination(list):
    """
    A destination that throws an exception the first time it is called.
    """
    called = 0

    def __call__(self, msg):
        if not self.called:
            self.called = True
            raise RuntimeError("ono")
        self.append(msg)



class DestinationsTests(TestCase):
    """
    Tests for L{Destinations}.
    """
    def test_send(self):
        """
        L{Destinations.send} calls all destinations added with
        L{Destinations.add} with the given dictionary.
        """
        destinations = Destinations()
        message = {"hoorj": "blargh"}
        dest = []
        dest2 = []
        destinations.add(dest.append)
        destinations.add(dest2.append)
        destinations.send(message)
        self.assertEqual(dest, [message])
        self.assertEqual(dest2, [message])


    def test_destinationExceptionCaught(self):
        """
        If a given destination throws an exception, it is dropped into the
        ether.
        """
        destinations = Destinations()
        dest = []
        dest2 = BadDestination()
        dest3 = []
        destinations.add(dest.append)
        destinations.add(dest2)
        destinations.add(dest3.append)

        destinations.send({u"hello": 123})
        self.assertEqual(dest, [{u"hello": 123}])
        self.assertEqual(dest2, [])
        self.assertEqual(dest3, [{u"hello": 123}])


    def test_destinationExceptionContinue(self):
        """
        If a destination throws an exception, future messages are still
        sent to it.
        """
        destinations = Destinations()
        dest = BadDestination()
        destinations.add(dest)

        destinations.send({u"hello": 123})
        destinations.send({u"hello": 200})
        self.assertEqual(dest, [{u"hello": 200}])


    def test_remove(self):
        """
        A destination removed with L{Destinations.remove} will no longer
        receive messages from L{Destionations.add} calls.
        """
        destinations = Destinations()
        message = {u"hello": 123}
        dest = []
        destinations.add(dest.append)
        destinations.remove(dest.append)
        destinations.send(message)
        self.assertEqual(dest, [])


    def test_removeNonExistent(self):
        """
        Removing a destination that has not previously been added with result
        in a C{ValueError} being thrown.
        """
        destinations = Destinations()
        self.assertRaises(ValueError, destinations.remove, [].append)



def makeLogger():
    """
    Return a tuple (L{Logger} instance, C{list} of written messages).
    """
    logger = Logger()
    logger._destinations = Destinations()
    written = []
    logger._destinations.add(written.append)
    return logger, written



class LoggerTests(TestCase):
    """
    Tests for L{Logger}.
    """
    def test_interface(self):
        """
        L{Logger} implements L{ILogger}.
        """
        verifyClass(ILogger, Logger)


    def test_global(self):
        """
        A global L{Destinations} is used by the L{Logger} class.
        """
        self.assertIsInstance(Logger._destinations, Destinations)


    def test_write(self):
        """
        L{Logger.write} sends the given dictionary L{Destinations} object.
        """
        logger, written = makeLogger()

        d = {"hello": 1}
        logger.write(d)
<<<<<<< HEAD
        self.assertEqual(written, [d])
=======
        self.assertEqual(list(map(json.loads, written)), [d])


    @skipIf(PY3, "Python 3 json module makes it impossible to use bytes as keys")
    def test_bytes(self):
        """
        L{Logger.write} uses a JSON encoder that assumes any C{bytes} are
        UTF-8 encoded Unicode.
        """
        logger = Logger()
        logger._destinations = Destinations()
        written = []
        logger._destinations.add(written.append)

        d = {"hello \u1234".encode("utf-8"): "\u5678".encode("utf-8")}
        logger.write(d)
        self.assertEqual(json.loads(written[0]), {"hello \u1234": "\u5678"})
>>>>>>> aa550bd6


    def test_serializer(self):
        """
        If a L{_MessageSerializer} is passed to L{Logger.write}, it is used to
        serialize the message before it is passed to the destination.
        """
        logger, written = makeLogger()

        serializer = _MessageSerializer(
            [Field.forValue("message_type", "mymessage", u"The type"),
             Field("length", len, "The length of a thing"),
             ])
        logger.write({"message_type": "mymessage",
                      "length": "thething"},
                     serializer)
        self.assertEqual(written,
                         [{"message_type": "mymessage",
                           "length": 8}])


    def test_passedInDictionaryUnmodified(self):
        """
        The dictionary passed in to L{Logger.write} is not modified.
        """
        logger, written = makeLogger()

        serializer = _MessageSerializer(
            [Field.forValue("message_type", "mymessage", u"The type"),
             Field("length", len, "The length of a thing"),
             ])
        d = {"message_type": "mymessage",
             "length": "thething"}
        original = d.copy()
        logger.write(d, serializer)
        self.assertEqual(d, original)


    def test_safeUnicodeDictionary(self):
        """
        L{Logger._safeUnicodeDictionary} converts the given dictionary's
        values and keys to unicode using C{safeunicode}.
        """
        class badobject(object):
            def __repr__(self):
                raise TypeError()

        dictionary = {badobject(): 123,
                      123: badobject()}
        badMessage = "eliot: unknown, unicode() raised exception"
        self.assertEqual(Logger()._safeUnicodeDictionary(dictionary),
                         unicode({badMessage: "123",
                                  "123": badMessage}))


    def test_safeUnicodeDictionaryFallback(self):
        """
        If converting the dictionary failed for some reason,
        L{Logger._safeUnicodeDictionary} runs C{repr} on the object.
        """
        self.assertEqual(Logger()._safeUnicodeDictionary(None),
                         "None")


    def test_safeUnicodeDictionaryFallbackFailure(self):
        """
        If all else fails, L{Logger._safeUnicodeDictionary} just gives up.
        """
        class badobject(object):
            def __repr__(self):
                raise TypeError()

        self.assertEqual(Logger()._safeUnicodeDictionary(badobject()),
                         "eliot: unknown, unicode() raised exception")


    def test_serializationErrorTraceback(self):
        """
        If serialization fails in L{Logger.write}, a traceback is logged,
        along with a C{eliot:serialization_failure} message for debugging
        purposes.
        """
        logger, written = makeLogger()

        def raiser(i):
            raise RuntimeError("oops")

        serializer = _MessageSerializer(
            [Field.forValue("message_type", "mymessage", u"The type"),
             Field("fail", raiser, "Serialization fail"),
             ])
        message = {"message_type": "mymessage",
                   "fail": "will"}
        logger.write(message, serializer)
        self.assertEqual(len(written), 2)
        tracebackMessage = written[0]
        assertContainsFields(self, tracebackMessage,
                             {'exception':
                              '%s.RuntimeError' % (RuntimeError.__module__,),
                              'message_type': 'eliot:traceback'})
        self.assertIn("RuntimeError: oops", tracebackMessage['traceback'])
        assertContainsFields(self, written[1],
                             {"message_type": "eliot:serialization_failure",
                              "message": logger._safeUnicodeDictionary(message)})



class JSONTests(TestCase):
    """
    Tests for the L{json} object exposed by L{eliot._output}.
    """
    @skipIf(PY3, "Don't use bytes on Python 3 because it hates you")
    def test_bytes(self):
        """
        L{json.dumps} uses a JSON encoder that assumes any C{bytes} are
        UTF-8 encoded Unicode.
        """
        d = {"hello \u1234".encode("utf-8"): "\u5678".encode("utf-8")}
        result = json.dumps(d)
        self.assertEqual(json.loads(result), {"hello \u1234": "\u5678"})<|MERGE_RESOLUTION|>--- conflicted
+++ resolved
@@ -359,27 +359,7 @@
 
         d = {"hello": 1}
         logger.write(d)
-<<<<<<< HEAD
         self.assertEqual(written, [d])
-=======
-        self.assertEqual(list(map(json.loads, written)), [d])
-
-
-    @skipIf(PY3, "Python 3 json module makes it impossible to use bytes as keys")
-    def test_bytes(self):
-        """
-        L{Logger.write} uses a JSON encoder that assumes any C{bytes} are
-        UTF-8 encoded Unicode.
-        """
-        logger = Logger()
-        logger._destinations = Destinations()
-        written = []
-        logger._destinations.add(written.append)
-
-        d = {"hello \u1234".encode("utf-8"): "\u5678".encode("utf-8")}
-        logger.write(d)
-        self.assertEqual(json.loads(written[0]), {"hello \u1234": "\u5678"})
->>>>>>> aa550bd6
 
 
     def test_serializer(self):
